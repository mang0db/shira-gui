--- conflicted
+++ resolved
@@ -1,4 +1,3 @@
-<<<<<<< HEAD
 import datetime
 import random
 import re
@@ -230,469 +229,4 @@
 	title = re.sub(r"\*\b[A-Z ]+\b\*", "", title) # remove stuff like *NOW ON ALL PLATFORMS*
 	title = re.sub(r"(\S)\[", r"\g<1>" + " [", title, flags=re.MULTILINE) # jap title whitespace fix
 	title = re.sub(r"\s{2,}", " ", title) # multiple spaces fix
-	return title.replace("_", "-").strip()
-=======
-import datetime
-import json
-import random
-import re
-from collections import Counter
-from pathlib import Path
-from typing import TypedDict
-
-import requests
-
-from .tagging import Tags, get_1x1_cover
-
-TIGER_SINGLE = "tiger:is_single:true"
-
-MBArtist = TypedDict("MBArtist", { 
-	"id": str,
-	"name": str, 
-	"sort-name": str, 
-})
-
-MBArtistCredit = TypedDict("MBArtistCredit", { 
-	"name": str, 
-	"sort-name": str, 
-	"artist": MBArtist
-})
-
-MBRelease = TypedDict("MBRelease", {
-	"id": str,
-	"title": str,
-	"artist-credit": list[MBArtistCredit],
-	"release-group": dict[str, str],
-	"date": str
-})
-
-MBRecording = TypedDict("MBRecording", {
-	"id": str,
-	"title": str,
-	"artist-credit": list[MBArtistCredit],
-	"releases": list[MBRelease]
-})
-
-def parse_datestring(datestr: str):
-	"""parse YYYYMMDD or YYYY-MM-DD into { year: str, month: str, day: str }"""
-	if re.match(r"^\d{8}$", datestr):
-		return { "year": datestr[0:4], "month": datestr[4:6], "day": datestr[6:8] }
-	elif "-" in datestr and re.match(r"^\d{4}-\d{2}-\d{2}$", datestr):
-		parts = datestr.split("-")
-		return { "year": parts[0], "month": parts[1], "day": parts[2] }
-	else:
-		raise Exception(f"parse_datesting: unknown format of '{datestr}' - use YYYY-MM-DD or YYYYMMDD")
-
-def get_year(track: dict[str, str | int], ytmusic_album: dict[str, str | int] | None = None):
-	""":returns release_year, release_date"""
-	date = {
-		"day": "01",
-		"month": "01",
-		"year": ""
-	}		
-	release_date = ""
-	release_year = ""
-
-	upload_date = track.get("release_date") or track.get("upload_date")
-	upload_date = str(upload_date) if upload_date is not None else None
-
-	if upload_date: # YYYYMMDD
-		date = parse_datestring(upload_date)
-	elif ytmusic_album is not None:
-		date["year"] = str(ytmusic_album.get("year") or track.get("release_year"))
-
-	release_year = date["year"]
-	release_date = datetime.datetime(day=int(date["day"]), month=int(date["month"]), year=int(date["year"])).isoformat() + "Z"
-			
-	return release_year, release_date
-
-def dash_split(info, title_key: str,  obj):
-	split_title = info[title_key].split(" - ")
-
-	classic_ordering = True
-	for keyword in ["animatic", "remix"]:
-		if keyword in info[title_key].lower():
-			obj["artist"].append(info["channel"])
-			obj["title"].append(split_title[0] if keyword in split_title[1].lower() else split_title[0])
-			classic_ordering = False
-			break
-	if classic_ordering:
-		obj["artist"].append(split_title[0])
-		obj["title"].append(split_title[1])
-	
-	return obj
-
-def smart_tag(list_of_keys: list[str], data_obj: dict, additional_values: list[str]):
-	"""
-	counts how many times each value occurs and returns the value that occurs the most
-	"""
-	tags = additional_values if additional_values is not None else []
-	for item in list_of_keys:
-		if item in data_obj:
-			tags.append(data_obj[item])
-
-	for i, tag in enumerate(tags):
-		if isinstance(tag, int):
-			tags[i] = str(tag)
-
-	# filter out none and 'null'
-	cleaned_tags = list(filter(lambda x: x is not None and x != "null", tags))
-
-	counts = Counter(cleaned_tags) # count how many times a string occurs in the tags list
-	counts_entries = list(counts.items())
-	sorted_counts = sorted(counts_entries, key = lambda x: x[1]) # sort it (ascending)
-	dehashed_counts = list(reversed(sorted_counts)) # reverse (descending)
-
-	top_result = dehashed_counts[0][0]
-
-	# resolve conficlics
-	if len(dehashed_counts) > 1 and dehashed_counts[0][1] == dehashed_counts[1][1]:
-		second_result = dehashed_counts[1][0]
-
-		# for example if years look like this: [('2017', 1), ({'year': '2017', 'month': '10', 'day': '19'}, 1)]
-		if isinstance(top_result, str) and isinstance(second_result, dict):
-			top_result, second_result = second_result, top_result
-
-	return top_result, cleaned_tags
-
-# site extractors
-def youtube_extractor(info):
-	md_keys = { "title": ["title", "track", "alt_title"], "artist": ["artist", "channel", "creator"], "albumartist": [], "album": ["album"] }
-	add_values = { "title": [], "artist": [], "albumartist": [], "album": [], "year": [], }
-
-	# video title is: Artist - Title format
-	if info["title"].count(" - ") == 1:
-		add_values = dash_split(info, "title", add_values)
-	if info["fulltitle"].count(" - ") == 1:
-		add_values = dash_split(info, "fulltitle", add_values)
-
-	# channel is: Artist - Topic was superseeded by YTMusic API
-
-	return md_keys, add_values
-
-def soundcloud_extractor(info):
-	md_keys = { "title": ["title", "fulltitle"], "artist": ["uploader"], "albumartist": ["uploader"], "album": [] }
-	add_values = { "title": [], "artist": [], "albumartist": [], "album": [], "year": [], }
-
-	return md_keys, add_values
-
-def get_youtube_maxres_thumbnail(info):
-	# sometimes info["thumbnail"] results in the fallback youtube 404 gray thumbnail
-	pinged_urls = []
-	thumbs = list(reversed(info["thumbnails"]))
-
-	def ping_yt(url: str):
-		res = requests.get(str(t["url"]))
-		pinged_urls.append(t["url"])
-		return res
-
-	for t in thumbs: # try to get maxresdefault
-		if t["url"] in pinged_urls:
-			continue
-		if t["url"].endswith("/maxresdefault.jpg") or t["url"].endswith("/maxresdefault.png"):
-			res = ping_yt(t["url"])
-			if res.status_code == 404:
-				continue
-			return str(t["url"])
-	for t in thumbs: # otherwise, just take the one with the best preference but out format
-		if t["url"] in pinged_urls:
-			continue
-		if t["url"].endswith(".jpg") or t["url"].endswith(".png"):
-			res = ping_yt(t["url"])
-			if res.status_code == 404:
-				continue
-			return str(t["url"])
-	return str(info["thumbnail"])
-
-# based on the original https://github.com/KraXen72/tiger
-def smart_metadata(info, temp_location: Path, cover_format = "JPEG", cover_crop_method = "auto"):
-	"""
-	grabs as much info as it can from all over the place
-	gets the most likely tag and returns a dict
-	"""
-	
-	thumbnail = get_youtube_maxres_thumbnail(info)
-	# thumbnail = info["thumbnail"]
-	md: Tags = {
-		"title": "",
-		"artist": "",
-		"album": "",
-		"albumartist": "",
-		"track": 1,
-		"tracktotal": 1,
-		"year": "",
-		"date": "",
-		"cover_url": thumbnail,
-		"cover_bytes": get_1x1_cover(
-			thumbnail, 
-			temp_location, 
-			info.get("id") or clean_title(info.get("title")) or str(random.randint(0, 9) * "16"), 
-			cover_format, 
-			cover_crop_method
-		)
-	}
-	md_keys = { "title": [], "artist": [], "albumartist": [], "album": [], "year": [], } # keys to check from the 'info object'. site specific.
-	add_values = { "title": [], "artist": [], "albumartist": [], "album": [], "year": [], }
-	others = { "title": [], "artist": [], "albumartist": [], "album": [], "year": [], }
-
-	domain = info["webpage_url_domain"]
-	match domain:
-		case "soundcloud.com":
-			md_keys, add_values = soundcloud_extractor(info)
-		case _:
-			if domain != "youtube.com":
-				print("[warning] unsupported domain:", str(domain), "using youtube extractor as fallback.")
-			md_keys, add_values = youtube_extractor(info)
-	
-	md["title"], others["title"] = smart_tag(md_keys["title"], info, add_values["title"])
-	md["artist"], others["artist"] = smart_tag(md_keys["artist"], info, add_values["artist"])
-	md["albumartist"], others["albumartist"] = smart_tag(md_keys["albumartist"], info, [md["artist"]] + add_values["albumartist"])
-
-	md["title"] = clean_title(str(md["title"]))
-
-	# fallback: title (Single) => album, only if there is no album yet
-	if ("album" not in info) and len(add_values["album"]) == 0:
-		add_values["album"].append(f"{md['title']} (Single)")
-
-	md["album"], others["album"] = smart_tag(md_keys["album"], info, add_values["album"])
-	md["year"], md["date"] = get_year(info)
-
-	if "(Single)" in md["album"]:
-		md["comments"] = TIGER_SINGLE # TODO remove this later?
-
-	return md
-
-bracket_tuples =[["[", "]"], ["(", ")"], ["【", "】"], ["「", "」"], ["（", "）"]]
-title_banned_chars = ["♪"]
-
-# https://stackoverflow.com/a/49986645/13342359
-yeet_emoji = re.compile(pattern = "["
-	"\U0001F600-\U0001F64F"  # emoticons
-	"\U0001F300-\U0001F5FF"  # symbols & pictographs
-	"\U0001F680-\U0001F6FF"  # transport & map symbols
-	"\U0001F1E0-\U0001F1FF"  # flags (iOS)
-"]+", flags = re.UNICODE)
-
-def clean_title(title: str):
-	"""clean up youtube titles with regex and a lot of black magic"""
-
-	for char in title_banned_chars:
-		title = title.replace(char, "")
-	for lb, rb in bracket_tuples: 
-		lbe, rbe = re.escape(lb), re.escape(rb) # check for all matching variations of brackets
-		for m in re.finditer(rf"{lbe}([^{lbe}{rbe}]+){rbe}", title):
-			subs = "" # preserve info about a song cover or it's japanese title
-			if "cover" in m.group(0).lower() or re.match(r"^[一-龠]+|[ぁ-ゔ]+|[ァ-ヴー]+|[々〆〤ヶ]+|\s+$", m.group(1)) is not None:
-				subs = f"[{m.group(1)}]"
-			title = title.replace(m.group(0), subs)
-	
-	title = re.sub(yeet_emoji, "", title) # remove emoji
-	title = re.sub(r"\*\b[A-Z ]+\b\*", "", title) # remove stuff like *NOW ON ALL PLATFORMS*
-	title = re.sub(r"(\S)\[", r"\g<1>" + " [", title, flags=re.MULTILINE) # jap title whitespace fix
-	title = re.sub(r"\s{2,}", " ", title) # multiple spaces fix
-	return title.replace("_", "-").strip()
-
-def digits_match(in1: str, in2: str):
-	"""makes it so that 2:09 matches 02:09"""
-	leading0re = r"(?<=\b)0+(?=[1-9])"
-	return re.sub(leading0re, "", in1.lower().strip()) == re.sub(leading0re, "", in2.lower().strip())
-
-def check_bareartist_match(artist: str, a_dict: MBArtist):
-	"""fuzzy song artist (single/bare) matching"""
-	return artist == a_dict["name"] or artist.lower() == a_dict["name"].lower() \
-		or artist == a_dict["sort-name"] or artist.lower() == a_dict["sort-name"].lower()
-
-def check_artist_match(artist: str, a_list: list[MBArtistCredit]):
-	"""fuzzy song artist matching (matches serveral artists as well)"""
-	if len(a_list) > 1:
-		# not using ARTIST_SEPARATOR here because ytmusic joins artists by &
-		joinphrase = str(a_list[0].get("joinphrase")).strip() or "&" 
-		yt_artists = [a.strip() for a in artist.split(joinphrase)]
-		
-		all_artists_match = True
-		for yta in yt_artists:
-			found_match = False
-			for ac in a_list:
-				if check_bareartist_match(yta, ac["artist"]):
-					found_match = True
-					break
-			if not found_match:
-				all_artists_match = False
-				break
-		
-		return all_artists_match
-	else:
-		return check_bareartist_match(artist, a_list[0]["artist"])
-
-def check_album_match(album: str, r_dict: MBRelease):
-	"""fuzzy song album matching"""
-	return album == r_dict["title"] or album.replace("(Single)", "").strip() == r_dict["title"] \
-		or album.lower() == r_dict["title"].lower() or album.replace("(Single)", "").strip().lower() == r_dict["title"].lower() \
-		or digits_match(album, r_dict["title"])
-
-def check_title_match(title: str, r_dict: MBRecording):
-	"""fuzzy song title matching"""
-	return title == r_dict["title"] or title.lower() == r_dict["title"].lower() or digits_match(title, r_dict["title"])
-
-def get_mb_artistids(a_list: list[MBArtistCredit], return_single = False):
-	"""get artist mdid or list of mbids"""
-	if len(a_list) == 1 or return_single:
-		return a_list[0]["artist"]["id"]
-	else:
-		return [ a["artist"]["id"] for a in a_list ]
-	
-
-class MBSong:
-	"""MusicBrainz song item"""
-	def __init__(
-		self,
-		title: str = "",
-		artist: str = "",
-		album: str = ""
-	):
-		if title == "":
-			raise Exception("title is required")
-		self.title = clean_title(title)
-		self.artist = artist
-		self.album = album
-		self.base = "https://musicbrainz.org/ws/2"
-		self.default_params = { "fmt": "json" }
-
-		self.song_dict = None # MBRecording
-		self.artist_dict = None # MBArtistCredit
-		self.album_dict = None # MBRelease
-
-		self.mb_releasetrackid = None # song mbid
-		self.mb_releasegroupid = None # album mbid
-		self.mb_artistid = None # artist mbid
-
-	def fetch_song(self):
-		"""ping mb api to get song"""
-		params = {
-			"query": f'{self.title} artist:"{self.artist}" release:"{self.album}"',
-			**self.default_params
-		}
-		res = requests.get(f"{self.base}/recording", params=params)
-		if res.status_code >= 200 and res.status_code < 300:
-			resjson = json.loads(res.text)
-			self.save_song_dict(resjson["recordings"])
-
-	def fetch_artist(self):
-		"""ping mb api to get artist"""
-		params = {
-			"query": self.artist,
-			**self.default_params
-		}
-		res = requests.get(f"{self.base}/artist", params=params)
-		if res.status_code >= 200 and res.status_code < 300:
-			resjson = json.loads(res.text)
-			self.save_artist_dict(resjson["artists"])
-
-	def save_song_dict(self, tracks: list[MBRecording]):
-		"""find the most similar song"""
-
-		for t in tracks:
-			if ("artist-credit" not in t) or (len(t["artist-credit"]) == 0) or ("releases" not in t) or (len(t["releases"]) == 0):
-				continue
-
-			title_match = check_title_match(self.title, t)
-			artist_match = False
-			album_match = False
-			
-			if check_artist_match(self.artist, t["artist-credit"]):
-				self.mb_artistid = get_mb_artistids(t["artist-credit"])
-				self.artist_dict = t["artist-credit"]
-				artist_match = True
-				
-			for a in t["releases"]:
-				if check_album_match(self.album, a):
-					self.mb_releasegroupid = a["release-group"]["id"]
-					self.album_dict = a
-					album_match = True
-					break
-				
-			if title_match and artist_match and album_match:
-				self.mb_releasetrackid = t["id"]
-				self.song_dict = t
-				break
-
-		if self.song_dict is None:
-			self.fetch_artist()
-
-	def save_artist_dict(self, artists: list[MBArtist]):
-		"""find most similar artist"""
-		for a in artists:
-			if check_bareartist_match(self.artist, a):
-				self.artist_dict = a
-				self.mb_artistid = a["id"]
-				break
-
-	def get_date_str(self):
-		return_val = None
-		if self.song_dict is None:
-			return None
-		elif self.song_dict.get("first-release-date") is not None:
-			return_val = self.song_dict.get("first-release-date")
-		else:
-			for r in self.song_dict["releases"]:
-				if "date" not in r:
-					continue
-				return_val = r["date"]
-				break
-		
-		if return_val is not None:
-			if re.match(r"^\d{8}$", return_val) or re.match(r"^\d{4}-\d{2}-\d{2}$", return_val):
-				return return_val
-			elif re.match(r"^\d{4}-\d{2}$", return_val):
-				return return_val + "-01"
-			elif re.match(r"^\d{6}$", return_val):
-				return return_val + "01"
-			elif re.match(r"^\d{4}$", return_val):
-				return return_val + "-01-01"
-			else:
-				print(f"unknown date format {return_val}, skipping date metadata")
-
-	def get_mbid_tags(self):
-		"""get mbid tags with proper keys"""
-		# !! make sure only supported fields are multi-value tags, otherwise auxio might crash (don't do multi-value album artists)
-		first_mb_artistid = self.mb_artistid[0] if isinstance(self.mb_artistid, list) else self.mb_artistid
-		
-		return {
-			"mb_releasetrackid": self.mb_releasetrackid,
-			"mb_releasegroupid": self.mb_releasegroupid,
-			"mb_artistid": self.mb_artistid,
-			"mb_albumartistid": first_mb_artistid
-		}
-
-def musicbrainz_enrich_tags(tags: Tags, skip_encode = False, exclude_tags: list[str] = [], use_mbid_data = True):
-	"""takes in a tags dict, adds mbid tags and (by default) also other mb info, returns it"""
-	mb = MBSong(title=tags["title"], artist=str(tags["artist"]), album=tags["album"])
-	mb.fetch_song()
-
-	if use_mbid_data:
-		if mb.artist_dict:
-			if isinstance(mb.artist_dict, list): # TODO fix multi-value tags
-				tags["artist"] = [a["artist"]["name"] for a in mb.artist_dict ]
-			else: # TODO consider using mb.album_dict to get album artist?
-				tags["artist"] = mb.artist_dict["name"]
-			tags["albumartist"] = mb.artist_dict[0]["artist"]["name"] if isinstance(mb.artist_dict, list) else mb.artist_dict["name"]
-		if mb.album_dict:
-			tags["album"] = mb.album_dict["title"]
-		if mb.song_dict:
-			tags["title"] = mb.song_dict["title"]
-			_release_date = mb.get_date_str()
-			# print("mb", _release_date)
-			if _release_date:
-				tags["date"] = _release_date
-				tags["year"] = parse_datestring(_release_date)["year"]
-
-	for key, tag in mb.get_mbid_tags().items():
-		if tag is not None and key not in exclude_tags:
-			if skip_encode is False:
-				tags[key] =  [ t.encode("utf-8") for t in tag ] if isinstance(tag, list) else tag.encode("utf-8")
-			else:
-				tags[key] = tag
-	return tags
-
-	
->>>>>>> 1db905c7
+	return title.replace("_", "-").strip()